--- conflicted
+++ resolved
@@ -157,13 +157,8 @@
             #print("pred_docs", pred_docs)
             for k in self.ks:
                 topk_pred = pred_docs[:k]
-<<<<<<< HEAD
-                hits = sum(1 for doc in topk_pred if doc in gold_docs)
-                #print(hits)
-=======
                 # hits = sum(1 for doc in topk_pred if doc in gold_docs)
                 hits = torch.any(torch.all(topk_pred == gold_docs, dim=1)).item() # fixed hit calculation
->>>>>>> fe30c15e
                 self.metrics[f"h@{k}"] += float(hits > 0)
                 self.metrics[f"ndcg@{k}"] += compute_ndcg_for_semantic_ids(
                     pred_docs, gold_docs, k
