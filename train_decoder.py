--- conflicted
+++ resolved
@@ -407,13 +407,7 @@
             tokenized_data, top_k=True, temperature=1
             )
             actual, top_k = tokenized_data.sem_ids_fut, generated.sem_ids
-<<<<<<< HEAD
             # Validate generated sequence prefix
-=======
-            # add the tokinzer
-            # print("pred[0]", generated.sem_ids[0, 0])   # almost certainly [-1 … -1]
-            # print("gold[0]", tokenized_data.sem_ids_fut[0])
->>>>>>> 8ba9cfd3
             valid = tokenizer.exists_prefix(generated.sem_ids[0, 0].unsqueeze(0))
             # print("generated prefix passes verifier ?", valid.item())
             metrics_accumulator.accumulate(actual=actual, top_k=top_k, tokenizer=tokenizer, lookup_table = lookup_table)
